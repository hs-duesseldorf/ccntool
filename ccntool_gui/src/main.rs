--- conflicted
+++ resolved
@@ -20,16 +20,13 @@
         min_window_size: Some(egui::vec2(300.0, 210.0)),
         max_window_size: Some(egui::vec2(640.0, 480.0)),
         transparent: true,
-<<<<<<< HEAD
         app_id: Some(String::from("TDQU")),
-=======
         icon_data: Some(eframe::IconData {
             rgba: icon.into_bytes(),
             width: icon_width,
             height: icon_height,
         }),
         drag_and_drop_support: true,
->>>>>>> 401e2c92
         ..Default::default()
     };
 
